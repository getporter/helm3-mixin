--- conflicted
+++ resolved
@@ -35,11 +35,7 @@
 	ResetValues bool              `yaml:"resetValues"`
 	ReuseValues bool              `yaml:"reuseValues"`
 	Repo        string            `yaml:"repo"`
-<<<<<<< HEAD
-	SkipCrds    bool              `yaml:"skipcrds"`
-=======
 	SkipCrds    bool              `yaml:"skipCrds"`
->>>>>>> a44d7aa5
 	Password    string            `yaml:"password"`
 	Username    string            `yaml:"username"`
 	Timeout     string            `yaml:"timeout"`
